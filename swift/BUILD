--- conflicted
+++ resolved
@@ -62,11 +62,8 @@
         "//swift/internal:compiling",
         "//swift/internal:feature_names",
         "//swift/internal:linking",
-<<<<<<< HEAD
+        "//swift/internal:providers",
         "//swift/internal:runfiles",
-=======
-        "//swift/internal:providers",
->>>>>>> bc865adb
         "//swift/internal:toolchain_utils",
         "//swift/internal:utils",
         "@bazel_skylib//lib:dicts",
@@ -206,11 +203,8 @@
         "//swift/internal:features",
         "//swift/internal:linking",
         "//swift/internal:output_groups",
-<<<<<<< HEAD
+        "//swift/internal:providers",
         "//swift/internal:runfiles",
-=======
-        "//swift/internal:providers",
->>>>>>> bc865adb
         "//swift/internal:toolchain_utils",
         "//swift/internal:utils",
         "@bazel_skylib//lib:dicts",
@@ -294,11 +288,8 @@
         "//swift/internal:feature_names",
         "//swift/internal:linking",
         "//swift/internal:output_groups",
-<<<<<<< HEAD
+        "//swift/internal:providers",
         "//swift/internal:runfiles",
-=======
-        "//swift/internal:providers",
->>>>>>> bc865adb
         "//swift/internal:swift_symbol_graph_aspect",
         "//swift/internal:symbol_graph_extracting",
         "//swift/internal:toolchain_utils",
