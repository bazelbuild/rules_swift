# Copyright 2018 The Bazel Authors. All rights reserved.
#
# Licensed under the Apache License, Version 2.0 (the "License");
# you may not use this file except in compliance with the License.
# You may obtain a copy of the License at
#
#    http://www.apache.org/licenses/LICENSE-2.0
#
# Unless required by applicable law or agreed to in writing, software
# distributed under the License is distributed on an "AS IS" BASIS,
# WITHOUT WARRANTIES OR CONDITIONS OF ANY KIND, either express or implied.
# See the License for the specific language governing permissions and
# limitations under the License.

"""BUILD rules used to provide a Swift toolchain provided by Xcode on macOS.

The rules defined in this file are not intended to be used outside of the Swift
toolchain package. If you are looking for rules to build Swift code using this
toolchain, see `swift.bzl`.
"""

load("@bazel_skylib//lib:dicts.bzl", "dicts")
load("@bazel_skylib//lib:partial.bzl", "partial")
load("@bazel_skylib//lib:paths.bzl", "paths")
load("@bazel_tools//tools/cpp:toolchain_utils.bzl", "find_cpp_toolchain")
load(":actions.bzl", "swift_action_names")
load(":attrs.bzl", "swift_toolchain_driver_attrs")
load(":compiling.bzl", "compile_action_configs", "features_from_swiftcopts")
load(
    ":feature_names.bzl",
    "SWIFT_FEATURE_BITCODE_EMBEDDED",
    "SWIFT_FEATURE_BITCODE_EMBEDDED_MARKERS",
    "SWIFT_FEATURE_BUNDLED_XCTESTS",
    "SWIFT_FEATURE_COVERAGE",
    "SWIFT_FEATURE_COVERAGE_PREFIX_MAP",
    "SWIFT_FEATURE_DEBUG_PREFIX_MAP",
    "SWIFT_FEATURE_ENABLE_BATCH_MODE",
    "SWIFT_FEATURE_ENABLE_SKIP_FUNCTION_BODIES",
    "SWIFT_FEATURE_MODULE_MAP_HOME_IS_CWD",
    "SWIFT_FEATURE_REMAP_XCODE_PATH",
    "SWIFT_FEATURE_SUPPORTS_LIBRARY_EVOLUTION",
    "SWIFT_FEATURE_SUPPORTS_PRIVATE_DEPS",
    "SWIFT_FEATURE_SUPPORTS_SYSTEM_MODULE_FLAG",
    "SWIFT_FEATURE_USE_RESPONSE_FILES",
)
load(":features.bzl", "features_for_build_modes")
load(":toolchain_config.bzl", "swift_toolchain_config")
load(
    ":providers.bzl",
    "SwiftFeatureAllowlistInfo",
    "SwiftInfo",
    "SwiftPackageConfigurationInfo",
    "SwiftToolchainInfo",
)
load(":target_triples.bzl", "target_triples")
load(
    ":utils.bzl",
    "collect_implicit_deps_providers",
    "get_swift_executable_for_toolchain",
    "is_xcode_at_least_version",
    "resolve_optional_tool",
)

<<<<<<< HEAD
=======
# Maps (operating system, environment) pairs from target triples to the legacy
# Bazel core `apple_common.platform` values, since we still use some APIs that
# require these.
_TRIPLE_OS_TO_PLATFORM = {
    ("ios", None): apple_common.platform.ios_device,
    ("ios", "simulator"): apple_common.platform.ios_simulator,
    ("macos", None): apple_common.platform.macos,
    ("tvos", None): apple_common.platform.tvos_device,
    ("tvos", "simulator"): apple_common.platform.tvos_simulator,
    ("watchos", None): apple_common.platform.watchos_device,
    ("watchos", "simulator"): apple_common.platform.watchos_simulator,
}

def _bazel_apple_platform(target_triple):
    """Returns the `apple_common.platform` value for the given target triple."""
    return _TRIPLE_OS_TO_PLATFORM[(
        target_triples.unversioned_os(target_triple),
        target_triple.environment,
    )]

def _swift_developer_lib_dir(platform_framework_dir):
    """Returns the directory containing extra Swift developer libraries.

    Args:
        platform_framework_dir: The developer platform framework directory for
            the current platform.

    Returns:
        The directory containing extra Swift-specific development libraries and
        swiftmodules.
    """
    return paths.join(
        paths.dirname(paths.dirname(platform_framework_dir)),
        "usr",
        "lib",
    )

>>>>>>> 3a609599
def _command_line_objc_copts(compilation_mode, objc_fragment):
    """Returns copts that should be passed to `clang` from the `objc` fragment.

    Args:
        compilation_mode: The current compilation mode.
        objc_fragment: The `objc` configuration fragment.

    Returns:
        A list of `clang` copts, each of which is preceded by `-Xcc` so that
        they can be passed through `swiftc` to its underlying ClangImporter
        instance.
    """

    # In general, every compilation mode flag from native `objc_*` rules should
    # be passed, but `-g` seems to break Clang module compilation. Since this
    # flag does not make much sense for module compilation and only touches
    # headers, it's ok to omit.
    # TODO(b/153867054): These flags were originally being set by Bazel's legacy
    # hardcoded Objective-C behavior, which has been migrated to crosstool. In
    # the long term, we should query crosstool for the flags we're interested in
    # and pass those to ClangImporter, and do this across all platforms. As an
    # immediate short-term workaround, we preserve the old behavior by passing
    # the exact set of flags that Bazel was originally passing if the list we
    # get back from the configuration fragment is empty.
    legacy_copts = objc_fragment.copts_for_current_compilation_mode
    if not legacy_copts:
        if compilation_mode == "dbg":
            legacy_copts = [
                "-O0",
                "-DDEBUG=1",
                "-fstack-protector",
                "-fstack-protector-all",
            ]
        elif compilation_mode == "opt":
            legacy_copts = [
                "-Os",
                "-DNDEBUG=1",
                "-Wno-unused-variable",
                "-Winit-self",
                "-Wno-extra",
            ]

    clang_copts = objc_fragment.copts + legacy_copts
    return [copt for copt in clang_copts if copt != "-g"]

<<<<<<< HEAD
def _swift_linkopts_providers(
        apple_toolchain,
        platform,
        toolchain_label):
=======
def _platform_developer_framework_dir(
        apple_toolchain,
        target_triple,
        xcode_config):
    """Returns the Developer framework directory for the platform.

    Args:
        apple_toolchain: The `apple_common.apple_toolchain()` object.
        target_triple: The triple of the platform being targeted.
        xcode_config: The Xcode configuration.

    Returns:
        The path to the Developer framework directory for the platform if one
        exists, otherwise `None`.
    """

    # All platforms have a `Developer/Library/Frameworks` directory in their
    # platform root, except for watchOS prior to Xcode 12.5.
    if (
        target_triples.unversioned_os(target_triple) == "watchos" and
        not _is_xcode_at_least_version(xcode_config, "12.5")
    ):
        return None

    return paths.join(
        apple_toolchain.developer_dir(),
        "Platforms",
        "{}.platform".format(
            _bazel_apple_platform(target_triple).name_in_plist,
        ),
        "Developer/Library/Frameworks",
    )

def _sdk_developer_framework_dir(apple_toolchain, target_triple, xcode_config):
    """Returns the Developer framework directory for the SDK.

    Args:
        apple_toolchain: The `apple_common.apple_toolchain()` object.
        target_triple: The triple of the platform being targeted.
        xcode_config: The Xcode configuration.

    Returns:
        The path to the Developer framework directory for the SDK if one
        exists, otherwise `None`.
    """

    # All platforms have a `Developer/Library/Frameworks` directory in their SDK
    # root except for macOS (all versions of Xcode so far), and watchOS (prior
    # to Xcode 12.5).
    os = target_triples.unversioned_os(target_triple)
    if (os == "macos" or
        (os == "watchos" and
         not _is_xcode_at_least_version(xcode_config, "12.5"))):
        return None

    return paths.join(apple_toolchain.sdk_dir(), "Developer/Library/Frameworks")

def _swift_linkopts_providers(
        apple_toolchain,
        target_triple,
        toolchain_label,
        xcode_config):
>>>>>>> 3a609599
    """Returns providers containing flags that should be passed to the linker.

    The providers returned by this function will be used as implicit
    dependencies of the toolchain to ensure that any binary containing Swift code
    will link to the standard libraries correctly.

    Args:
        apple_toolchain: The `apple_common.apple_toolchain()` object.
        target_triple: The target triple `struct`.
        toolchain_label: The label of the Swift toolchain that will act as the
            owner of the linker input propagating the flags.

    Returns:
        A `struct` containing the following fields:

        *   `cc_info`: A `CcInfo` provider that will provide linker flags to
            binaries that depend on Swift targets.
        *   `objc_info`: An `apple_common.Objc` provider that will provide
            linker flags to binaries that depend on Swift targets.
    """
<<<<<<< HEAD
=======
    platform_developer_framework_dir = _platform_developer_framework_dir(
        apple_toolchain,
        target_triple,
        xcode_config,
    )
    sdk_developer_framework_dir = _sdk_developer_framework_dir(
        apple_toolchain,
        target_triple,
        xcode_config,
    )
>>>>>>> 3a609599
    swift_lib_dir = paths.join(
        apple_toolchain.developer_dir(),
        "Toolchains/XcodeDefault.xctoolchain/usr/lib/swift",
        target_triples.platform_name_for_swift(target_triple),
    )

    linkopts = [
        "-Wl,-rpath,/usr/lib/swift",
        "-L{}".format(swift_lib_dir),
        "-L/usr/lib/swift",
        # TODO(b/112000244): These should get added by the C++ Starlark API,
        # but we're using the "c++-link-executable" action right now instead
        # of "objc-executable" because the latter requires additional
        # variables not provided by cc_common. Figure out how to handle this
        # correctly.
        "-ObjC",
        "-Wl,-objc_abi_version,2",
    ]

    return struct(
        cc_info = CcInfo(
            linking_context = cc_common.create_linking_context(
                linker_inputs = depset([
                    cc_common.create_linker_input(
                        owner = toolchain_label,
                        user_link_flags = depset(linkopts),
                    ),
                ]),
            ),
        ),
        objc_info = apple_common.new_objc_provider(linkopt = depset(linkopts)),
    )

def _features_for_bitcode_mode(bitcode_mode):
    """Gets the list of features to enable for the selected Bitcode mode.

    Args:
        bitcode_mode: The `bitcode_mode` value from the C++ configuration
            fragment.

    Returns:
        A list containing the features to enable.
    """
    bitcode_mode_string = str(bitcode_mode)
    if bitcode_mode_string == "embedded":
        return [SWIFT_FEATURE_BITCODE_EMBEDDED]
    elif bitcode_mode_string == "embedded_markers":
        return [SWIFT_FEATURE_BITCODE_EMBEDDED_MARKERS]
    elif bitcode_mode_string == "none":
        return []

    fail("Internal error: expected bitcode_mode to be one of: " +
         "['embedded', 'embedded_markers', 'none'], but got '{}'".format(
             bitcode_mode_string,
         ))

def _resource_directory_configurator(developer_dir, _prerequisites, args):
    """Configures compiler flags about the toolchain's resource directory.

    We must pass a resource directory explicitly if the build rules are invoked
    using a custom driver executable or a partial toolchain root, so that the
    compiler doesn't try to find its resources relative to that binary.

    Args:
        developer_dir: The path to Xcode's Developer directory. This argument is
            pre-bound in the partial.
        _prerequisites: The value returned by
            `swift_common.action_prerequisites`.
        args: The `Args` object to which flags will be added.
    """
    args.add(
        "-resource-dir",
        (
            "{developer_dir}/Toolchains/{toolchain}.xctoolchain/" +
            "usr/lib/swift"
        ).format(
            developer_dir = developer_dir,
            toolchain = "XcodeDefault",
        ),
    )

def _all_action_configs(
        additional_objc_copts,
        additional_swiftc_copts,
        apple_toolchain,
        generated_header_rewriter,
        needs_resource_directory,
        target_triple):
    """Returns the action configurations for the Swift toolchain.

    Args:
        additional_objc_copts: Additional Objective-C compiler flags obtained
            from the `objc` configuration fragment (and legacy flags that were
            previously passed directly by Bazel).
        additional_swiftc_copts: Additional Swift compiler flags obtained from
            the `swift` configuration fragment.
        apple_toolchain: The `apple_common.apple_toolchain()` object.
        generated_header_rewriter: An executable that will be invoked after
            compilation to rewrite the generated header, or None if this is not
            desired.
        needs_resource_directory: If True, the toolchain needs the resource
            directory passed explicitly to the compiler.
<<<<<<< HEAD
        target_triple: The target triple.
=======
        target_triple: The triple of the platform being targeted.
        xcode_config: The Xcode configuration.
>>>>>>> 3a609599

    Returns:
        The action configurations for the Swift toolchain.
    """
<<<<<<< HEAD
=======
    platform_developer_framework_dir = _platform_developer_framework_dir(
        apple_toolchain,
        target_triple,
        xcode_config,
    )
    sdk_developer_framework_dir = _sdk_developer_framework_dir(
        apple_toolchain,
        target_triple,
        xcode_config,
    )
    developer_framework_dirs = compact([
        platform_developer_framework_dir,
        sdk_developer_framework_dir,
    ])
>>>>>>> 3a609599

    # Basic compilation flags (target triple and toolchain search paths).
    action_configs = [
        swift_toolchain_config.action_config(
            actions = [
                swift_action_names.COMPILE,
                swift_action_names.DERIVE_FILES,
                swift_action_names.PRECOMPILE_C_MODULE,
                swift_action_names.DUMP_AST,
            ],
            configurators = [
                swift_toolchain_config.add_arg(
                    "-target",
                    target_triples.str(target_triple),
                ),
                swift_toolchain_config.add_arg(
                    "-sdk",
                    apple_toolchain.sdk_dir(),
                ),
            ],
        ),
    ]

    action_configs.extend([
        # Bitcode-related flags.
        swift_toolchain_config.action_config(
            actions = [
                swift_action_names.COMPILE,
                swift_action_names.PRECOMPILE_C_MODULE,
            ],
            configurators = [swift_toolchain_config.add_arg("-embed-bitcode")],
            features = [SWIFT_FEATURE_BITCODE_EMBEDDED],
        ),
        swift_toolchain_config.action_config(
            actions = [
                swift_action_names.COMPILE,
                swift_action_names.PRECOMPILE_C_MODULE,
            ],
            configurators = [
                swift_toolchain_config.add_arg("-embed-bitcode-marker"),
            ],
            features = [SWIFT_FEATURE_BITCODE_EMBEDDED_MARKERS],
        ),

        # Xcode path remapping
        swift_toolchain_config.action_config(
            actions = [
                swift_action_names.COMPILE,
                swift_action_names.DERIVE_FILES,
            ],
            configurators = [
                swift_toolchain_config.add_arg(
                    "-debug-prefix-map",
                    "__BAZEL_XCODE_DEVELOPER_DIR__=DEVELOPER_DIR",
                ),
            ],
            features = [
                [SWIFT_FEATURE_REMAP_XCODE_PATH, SWIFT_FEATURE_DEBUG_PREFIX_MAP],
            ],
        ),
        swift_toolchain_config.action_config(
            actions = [
                swift_action_names.COMPILE,
                swift_action_names.DERIVE_FILES,
            ],
            configurators = [
                swift_toolchain_config.add_arg(
                    "-coverage-prefix-map",
                    "__BAZEL_XCODE_DEVELOPER_DIR__=DEVELOPER_DIR",
                ),
            ],
            features = [
                [
                    SWIFT_FEATURE_REMAP_XCODE_PATH,
                    SWIFT_FEATURE_COVERAGE_PREFIX_MAP,
                    SWIFT_FEATURE_COVERAGE,
                ],
            ],
        ),
    ])

    if needs_resource_directory:
        # If the user is using a custom driver but not a complete custom
        # toolchain, provide the original toolchain's resources as the resource
        # directory so that modules are found correctly.
        action_configs.append(
            swift_toolchain_config.action_config(
                actions = [
                    swift_action_names.COMPILE,
                    swift_action_names.DERIVE_FILES,
                    swift_action_names.PRECOMPILE_C_MODULE,
                    swift_action_names.DUMP_AST,
                ],
                configurators = [
                    partial.make(
                        _resource_directory_configurator,
                        apple_toolchain.developer_dir(),
                    ),
                ],
            ),
        )

    action_configs.extend(compile_action_configs(
        additional_objc_copts = additional_objc_copts,
        additional_swiftc_copts = additional_swiftc_copts,
        generated_header_rewriter = generated_header_rewriter.executable,
    ))
    return action_configs

def _all_tool_configs(
        custom_toolchain,
        env,
        execution_requirements,
        generated_header_rewriter,
        swift_executable,
        toolchain_root,
        xcode_config):
    """Returns the tool configurations for the Swift toolchain.

    Args:
        custom_toolchain: The bundle identifier of a custom Swift toolchain, if
            one was requested.
        env: The environment variables to set when launching tools.
        execution_requirements: The execution requirements for tools.
        generated_header_rewriter: A `struct` returned by
            `resolve_optional_tool` that represents an executable that will be
            invoked after compilation to rewrite the generated header.
        swift_executable: A custom Swift driver executable to be used during the
            build, if provided.
        toolchain_root: The root directory of the toolchain, if provided.
        xcode_config: The `apple_common.XcodeVersionConfig` provider.

    Returns:
        A dictionary mapping action name to tool configuration.
    """

    # Configure the environment variables that the worker needs to fill in the
    # Bazel placeholders for SDK root and developer directory, along with the
    # custom toolchain if requested.
    if custom_toolchain:
        env = dict(env)
        env["TOOLCHAINS"] = custom_toolchain

    env["SWIFT_AVOID_WARNING_USING_OLD_DRIVER"] = "1"

    tool_config = swift_toolchain_config.driver_tool_config(
        driver_mode = "swiftc",
        env = env,
        execution_requirements = execution_requirements,
        swift_executable = swift_executable,
        tool_input_manifests = generated_header_rewriter.input_manifests,
        tool_inputs = generated_header_rewriter.inputs,
        toolchain_root = toolchain_root,
        use_param_file = True,
        worker_mode = "persistent",
    )

    tool_configs = {
        swift_action_names.COMPILE: tool_config,
        swift_action_names.DERIVE_FILES: tool_config,
        swift_action_names.DUMP_AST: tool_config,
    }

    # Xcode 12.0 implies Swift 5.3.
    if is_xcode_at_least_version(xcode_config, "12.0"):
        tool_configs[swift_action_names.PRECOMPILE_C_MODULE] = (
            swift_toolchain_config.driver_tool_config(
                driver_mode = "swiftc",
                env = env,
                execution_requirements = execution_requirements,
                swift_executable = swift_executable,
                toolchain_root = toolchain_root,
                use_param_file = True,
                worker_mode = "wrap",
            )
        )

    return tool_configs

<<<<<<< HEAD
def _swift_apple_target_triple(cpu, platform, version):
    """Returns a target triple string for an Apple platform.

    Args:
        cpu: The CPU of the target.
        platform: The `apple_platform` value describing the target platform.
        version: The target platform version as a dotted version string.

    Returns:
        A target triple string describing the platform.
    """
    platform_string = str(platform.platform_type)
    if platform_string == "macos":
        platform_string = "macosx"

    environment = ""
    if not platform.is_device:
        environment = "-simulator"

    return "{cpu}-apple-{platform}{version}{environment}".format(
        cpu = cpu,
        environment = environment,
        platform = platform_string,
        version = version,
    )

def _xcode_env(xcode_config, platform):
=======
def _is_xcode_at_least_version(xcode_config, desired_version):
    """Returns True if we are building with at least the given Xcode version.

    Args:
        xcode_config: The `apple_common.XcodeVersionConfig` provider.
        desired_version: The minimum desired Xcode version, as a dotted version
            string.

    Returns:
        True if the current target is being built with a version of Xcode at
        least as high as the given version.
    """
    current_version = xcode_config.xcode_version()
    if not current_version:
        fail("Could not determine Xcode version at all. This likely means " +
             "Xcode isn't available; if you think this is a mistake, please " +
             "file an issue.")

    desired_version_value = apple_common.dotted_version(desired_version)
    return current_version >= desired_version_value

def _xcode_env(target_triple, xcode_config):
>>>>>>> 3a609599
    """Returns a dictionary containing Xcode-related environment variables.

    Args:
        target_triple: The triple of the platform being targeted.
        xcode_config: The `XcodeVersionConfig` provider that contains
            information about the current Xcode configuration.

    Returns:
        A `dict` containing Xcode-related environment variables that should be
        passed to Swift compile and link actions.
    """
    return dicts.add(
        apple_common.apple_host_system_env(xcode_config),
        apple_common.target_apple_env(
            xcode_config,
            _bazel_apple_platform(target_triple),
        ),
    )

def _xcode_swift_toolchain_impl(ctx):
    cpp_fragment = ctx.fragments.cpp
    apple_toolchain = apple_common.apple_toolchain()
    cc_toolchain = find_cpp_toolchain(ctx)

    target_triple = target_triples.normalize_for_swift(
        target_triples.parse(cc_toolchain.target_gnu_system_name),
    )

    xcode_config = ctx.attr._xcode_config[apple_common.XcodeVersionConfig]

    swift_linkopts_providers = _swift_linkopts_providers(
<<<<<<< HEAD
        apple_toolchain,
        platform,
        ctx.label,
=======
        apple_toolchain = apple_toolchain,
        target_triple = target_triple,
        toolchain_label = ctx.label,
        xcode_config = xcode_config,
>>>>>>> 3a609599
    )

    # `--define=SWIFT_USE_TOOLCHAIN_ROOT=<path>` is a rapid development feature
    # that lets you build *just* a custom `swift` driver (and `swiftc`
    # symlink), rather than a full toolchain, and point compilation actions at
    # those. Note that the files must still be in a "toolchain-like" directory
    # structure, meaning that the path passed here must contain a `bin`
    # directory and that directory contains the `swift` and `swiftc` files.
    #
    # TODO(allevato): Retire this feature in favor of the `swift_executable`
    # attribute, which supports remote builds.
    #
    # To use a "standard" custom toolchain built using the full Swift build
    # script, use `--define=SWIFT_CUSTOM_TOOLCHAIN=<id>` as shown below.
    swift_executable = get_swift_executable_for_toolchain(ctx)
    toolchain_root = ctx.var.get("SWIFT_USE_TOOLCHAIN_ROOT")
    custom_toolchain = ctx.var.get("SWIFT_CUSTOM_TOOLCHAIN")
    if toolchain_root and custom_toolchain:
        fail("Do not use SWIFT_USE_TOOLCHAIN_ROOT and SWIFT_CUSTOM_TOOLCHAIN" +
             "in the same build.")

    # Compute the default requested features and conditional ones based on Xcode
    # version.
    requested_features = features_for_build_modes(
        ctx,
        cpp_fragment = cpp_fragment,
    ) + features_from_swiftcopts(swiftcopts = ctx.fragments.swift.copts())
    requested_features.extend(ctx.features)
    requested_features.extend(
        _features_for_bitcode_mode(cpp_fragment.apple_bitcode_mode),
    )
    requested_features.extend([
        SWIFT_FEATURE_BUNDLED_XCTESTS,
        SWIFT_FEATURE_ENABLE_BATCH_MODE,
        SWIFT_FEATURE_USE_RESPONSE_FILES,
        SWIFT_FEATURE_DEBUG_PREFIX_MAP,
        SWIFT_FEATURE_SUPPORTS_LIBRARY_EVOLUTION,
        SWIFT_FEATURE_SUPPORTS_PRIVATE_DEPS,
    ])

    # Xcode 11.0 implies Swift 5.1.
    if is_xcode_at_least_version(xcode_config, "11.0"):
        requested_features.append(SWIFT_FEATURE_SUPPORTS_LIBRARY_EVOLUTION)
        requested_features.append(SWIFT_FEATURE_SUPPORTS_PRIVATE_DEPS)

    # Xcode 11.4 implies Swift 5.2.
    if is_xcode_at_least_version(xcode_config, "11.4"):
        requested_features.append(SWIFT_FEATURE_ENABLE_SKIP_FUNCTION_BODIES)

    # Xcode 12.5 implies Swift 5.4.
    if is_xcode_at_least_version(xcode_config, "12.5"):
        requested_features.append(SWIFT_FEATURE_SUPPORTS_SYSTEM_MODULE_FLAG)

    env = _xcode_env(target_triple = target_triple, xcode_config = xcode_config)
    execution_requirements = xcode_config.execution_info()
    generated_header_rewriter = resolve_optional_tool(
        ctx,
        target = ctx.attr.generated_header_rewriter,
    )

    all_tool_configs = _all_tool_configs(
        custom_toolchain = custom_toolchain,
        env = env,
        execution_requirements = execution_requirements,
        generated_header_rewriter = generated_header_rewriter,
        swift_executable = swift_executable,
        toolchain_root = toolchain_root,
        xcode_config = xcode_config,
    )
    all_action_configs = _all_action_configs(
        additional_objc_copts = _command_line_objc_copts(
            ctx.var["COMPILATION_MODE"],
            ctx.fragments.objc,
        ),
        additional_swiftc_copts = ctx.fragments.swift.copts(),
        apple_toolchain = apple_toolchain,
        generated_header_rewriter = generated_header_rewriter,
        needs_resource_directory = swift_executable or toolchain_root,
<<<<<<< HEAD
        target_triple = target,
=======
        target_triple = target_triple,
        xcode_config = xcode_config,
>>>>>>> 3a609599
    )

    return [
        SwiftToolchainInfo(
            action_configs = all_action_configs,
            cc_toolchain_info = cc_toolchain,
            clang_implicit_deps_providers = collect_implicit_deps_providers(
                ctx.attr.clang_implicit_deps,
            ),
            feature_allowlists = [
                target[SwiftFeatureAllowlistInfo]
                for target in ctx.attr.feature_allowlists
            ],
            generated_header_module_implicit_deps_providers = (
                collect_implicit_deps_providers(
                    ctx.attr.generated_header_module_implicit_deps,
                )
            ),
            implicit_deps_providers = collect_implicit_deps_providers(
                ctx.attr.implicit_deps + ctx.attr.clang_implicit_deps,
                additional_cc_infos = [swift_linkopts_providers.cc_info],
                additional_objc_infos = [swift_linkopts_providers.objc_info],
            ),
            linker_supports_filelist = True,
            package_configurations = [
                target[SwiftPackageConfigurationInfo]
                for target in ctx.attr.package_configurations
            ],
            requested_features = requested_features,
            swift_worker = ctx.executable._worker,
            test_configuration = struct(
                env = env,
                execution_requirements = execution_requirements,
            ),
            tool_configs = all_tool_configs,
            unsupported_features = ctx.disabled_features + [
                SWIFT_FEATURE_MODULE_MAP_HOME_IS_CWD,
            ],
        ),
    ]

xcode_swift_toolchain = rule(
    attrs = dicts.add(
        swift_toolchain_driver_attrs(),
        {
            "clang_implicit_deps": attr.label_list(
                doc = """\
A list of labels to library targets that should be unconditionally added as
implicit dependencies of any explicit C/Objective-C module compiled by the Swift
toolchain and also as implicit dependencies of any Swift modules compiled by
the Swift toolchain.

Despite being C/Objective-C modules, the targets specified by this attribute
must propagate the `SwiftInfo` provider because the Swift build rules use that
provider to look up Clang module requirements. In particular, the targets must
propagate the provider in their rule implementation themselves and not rely on
the implicit traversal performed by `swift_clang_module_aspect`; the latter is
not possible as it would create a dependency cycle between the toolchain and the
implicit dependencies.
""",
                providers = [[SwiftInfo]],
            ),
            "feature_allowlists": attr.label_list(
                doc = """\
A list of `swift_feature_allowlist` targets that allow or prohibit packages from
requesting or disabling features.
""",
                providers = [[SwiftFeatureAllowlistInfo]],
            ),
            "generated_header_module_implicit_deps": attr.label_list(
                doc = """\
Targets whose `SwiftInfo` providers should be treated as compile-time inputs to
actions that precompile the explicit module for the generated Objective-C header
of a Swift module.
""",
                providers = [[SwiftInfo]],
            ),
            "generated_header_rewriter": attr.label(
                allow_files = True,
                cfg = "exec",
                doc = """\
If present, an executable that will be invoked after compilation to rewrite the
generated header.

This tool is expected to have a command line interface such that the Swift
compiler invocation is passed to it following a `"--"` argument, and any
arguments preceding the `"--"` can be defined by the tool itself (however, at
this time the worker does not support passing additional flags to the tool).
""",
                executable = True,
            ),
            "implicit_deps": attr.label_list(
                allow_files = True,
                doc = """\
A list of labels to library targets that should be unconditionally added as
implicit dependencies of any Swift compilation or linking target.
""",
                providers = [
                    [CcInfo],
                    [SwiftInfo],
                ],
            ),
            "package_configurations": attr.label_list(
                doc = """\
A list of `swift_package_configuration` targets that specify additional compiler
configuration options that are applied to targets on a per-package basis.
""",
                providers = [[SwiftPackageConfigurationInfo]],
            ),
            "_cc_toolchain": attr.label(
                default = Label("@bazel_tools//tools/cpp:current_cc_toolchain"),
                doc = """\
The C++ toolchain from which linking flags and other tools needed by the Swift
toolchain (such as `clang`) will be retrieved.
""",
            ),
            "_worker": attr.label(
                cfg = "exec",
                allow_files = True,
                default = Label(
                    "@build_bazel_rules_swift//tools/worker:worker_wrapper",
                ),
                doc = """\
An executable that wraps Swift compiler invocations and also provides support
for incremental compilation using a persistent mode.
""",
                executable = True,
            ),
            "_xcode_config": attr.label(
                default = configuration_field(
                    name = "xcode_config_label",
                    fragment = "apple",
                ),
            ),
        },
    ),
    doc = "Represents a Swift compiler toolchain provided by Xcode.",
    fragments = [
        "cpp",
        "objc",
        "swift",
    ],
    toolchains = ["@bazel_tools//tools/cpp:toolchain_type"],
    incompatible_use_toolchain_transition = True,
    implementation = _xcode_swift_toolchain_impl,
)<|MERGE_RESOLUTION|>--- conflicted
+++ resolved
@@ -61,8 +61,6 @@
     "resolve_optional_tool",
 )
 
-<<<<<<< HEAD
-=======
 # Maps (operating system, environment) pairs from target triples to the legacy
 # Bazel core `apple_common.platform` values, since we still use some APIs that
 # require these.
@@ -100,7 +98,6 @@
         "lib",
     )
 
->>>>>>> 3a609599
 def _command_line_objc_copts(compilation_mode, objc_fragment):
     """Returns copts that should be passed to `clang` from the `objc` fragment.
 
@@ -146,75 +143,11 @@
     clang_copts = objc_fragment.copts + legacy_copts
     return [copt for copt in clang_copts if copt != "-g"]
 
-<<<<<<< HEAD
-def _swift_linkopts_providers(
-        apple_toolchain,
-        platform,
-        toolchain_label):
-=======
-def _platform_developer_framework_dir(
-        apple_toolchain,
-        target_triple,
-        xcode_config):
-    """Returns the Developer framework directory for the platform.
-
-    Args:
-        apple_toolchain: The `apple_common.apple_toolchain()` object.
-        target_triple: The triple of the platform being targeted.
-        xcode_config: The Xcode configuration.
-
-    Returns:
-        The path to the Developer framework directory for the platform if one
-        exists, otherwise `None`.
-    """
-
-    # All platforms have a `Developer/Library/Frameworks` directory in their
-    # platform root, except for watchOS prior to Xcode 12.5.
-    if (
-        target_triples.unversioned_os(target_triple) == "watchos" and
-        not _is_xcode_at_least_version(xcode_config, "12.5")
-    ):
-        return None
-
-    return paths.join(
-        apple_toolchain.developer_dir(),
-        "Platforms",
-        "{}.platform".format(
-            _bazel_apple_platform(target_triple).name_in_plist,
-        ),
-        "Developer/Library/Frameworks",
-    )
-
-def _sdk_developer_framework_dir(apple_toolchain, target_triple, xcode_config):
-    """Returns the Developer framework directory for the SDK.
-
-    Args:
-        apple_toolchain: The `apple_common.apple_toolchain()` object.
-        target_triple: The triple of the platform being targeted.
-        xcode_config: The Xcode configuration.
-
-    Returns:
-        The path to the Developer framework directory for the SDK if one
-        exists, otherwise `None`.
-    """
-
-    # All platforms have a `Developer/Library/Frameworks` directory in their SDK
-    # root except for macOS (all versions of Xcode so far), and watchOS (prior
-    # to Xcode 12.5).
-    os = target_triples.unversioned_os(target_triple)
-    if (os == "macos" or
-        (os == "watchos" and
-         not _is_xcode_at_least_version(xcode_config, "12.5"))):
-        return None
-
-    return paths.join(apple_toolchain.sdk_dir(), "Developer/Library/Frameworks")
-
 def _swift_linkopts_providers(
         apple_toolchain,
         target_triple,
         toolchain_label,
         xcode_config):
->>>>>>> 3a609599
     """Returns providers containing flags that should be passed to the linker.
 
     The providers returned by this function will be used as implicit
@@ -235,19 +168,6 @@
         *   `objc_info`: An `apple_common.Objc` provider that will provide
             linker flags to binaries that depend on Swift targets.
     """
-<<<<<<< HEAD
-=======
-    platform_developer_framework_dir = _platform_developer_framework_dir(
-        apple_toolchain,
-        target_triple,
-        xcode_config,
-    )
-    sdk_developer_framework_dir = _sdk_developer_framework_dir(
-        apple_toolchain,
-        target_triple,
-        xcode_config,
-    )
->>>>>>> 3a609599
     swift_lib_dir = paths.join(
         apple_toolchain.developer_dir(),
         "Toolchains/XcodeDefault.xctoolchain/usr/lib/swift",
@@ -350,33 +270,11 @@
             desired.
         needs_resource_directory: If True, the toolchain needs the resource
             directory passed explicitly to the compiler.
-<<<<<<< HEAD
-        target_triple: The target triple.
-=======
         target_triple: The triple of the platform being targeted.
-        xcode_config: The Xcode configuration.
->>>>>>> 3a609599
 
     Returns:
         The action configurations for the Swift toolchain.
     """
-<<<<<<< HEAD
-=======
-    platform_developer_framework_dir = _platform_developer_framework_dir(
-        apple_toolchain,
-        target_triple,
-        xcode_config,
-    )
-    sdk_developer_framework_dir = _sdk_developer_framework_dir(
-        apple_toolchain,
-        target_triple,
-        xcode_config,
-    )
-    developer_framework_dirs = compact([
-        platform_developer_framework_dir,
-        sdk_developer_framework_dir,
-    ])
->>>>>>> 3a609599
 
     # Basic compilation flags (target triple and toolchain search paths).
     action_configs = [
@@ -556,58 +454,7 @@
 
     return tool_configs
 
-<<<<<<< HEAD
-def _swift_apple_target_triple(cpu, platform, version):
-    """Returns a target triple string for an Apple platform.
-
-    Args:
-        cpu: The CPU of the target.
-        platform: The `apple_platform` value describing the target platform.
-        version: The target platform version as a dotted version string.
-
-    Returns:
-        A target triple string describing the platform.
-    """
-    platform_string = str(platform.platform_type)
-    if platform_string == "macos":
-        platform_string = "macosx"
-
-    environment = ""
-    if not platform.is_device:
-        environment = "-simulator"
-
-    return "{cpu}-apple-{platform}{version}{environment}".format(
-        cpu = cpu,
-        environment = environment,
-        platform = platform_string,
-        version = version,
-    )
-
-def _xcode_env(xcode_config, platform):
-=======
-def _is_xcode_at_least_version(xcode_config, desired_version):
-    """Returns True if we are building with at least the given Xcode version.
-
-    Args:
-        xcode_config: The `apple_common.XcodeVersionConfig` provider.
-        desired_version: The minimum desired Xcode version, as a dotted version
-            string.
-
-    Returns:
-        True if the current target is being built with a version of Xcode at
-        least as high as the given version.
-    """
-    current_version = xcode_config.xcode_version()
-    if not current_version:
-        fail("Could not determine Xcode version at all. This likely means " +
-             "Xcode isn't available; if you think this is a mistake, please " +
-             "file an issue.")
-
-    desired_version_value = apple_common.dotted_version(desired_version)
-    return current_version >= desired_version_value
-
 def _xcode_env(target_triple, xcode_config):
->>>>>>> 3a609599
     """Returns a dictionary containing Xcode-related environment variables.
 
     Args:
@@ -639,16 +486,10 @@
     xcode_config = ctx.attr._xcode_config[apple_common.XcodeVersionConfig]
 
     swift_linkopts_providers = _swift_linkopts_providers(
-<<<<<<< HEAD
-        apple_toolchain,
-        platform,
-        ctx.label,
-=======
         apple_toolchain = apple_toolchain,
         target_triple = target_triple,
         toolchain_label = ctx.label,
         xcode_config = xcode_config,
->>>>>>> 3a609599
     )
 
     # `--define=SWIFT_USE_TOOLCHAIN_ROOT=<path>` is a rapid development feature
@@ -727,12 +568,7 @@
         apple_toolchain = apple_toolchain,
         generated_header_rewriter = generated_header_rewriter,
         needs_resource_directory = swift_executable or toolchain_root,
-<<<<<<< HEAD
-        target_triple = target,
-=======
         target_triple = target_triple,
-        xcode_config = xcode_config,
->>>>>>> 3a609599
     )
 
     return [
